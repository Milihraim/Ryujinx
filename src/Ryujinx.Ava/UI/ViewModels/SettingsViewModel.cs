--- conflicted
+++ resolved
@@ -48,11 +48,7 @@
         private readonly List<string> _gpuIds = new();
         private KeyboardHotkeys _keyboardHotkeys;
         private int _graphicsBackendIndex;
-<<<<<<< HEAD
         private int _shadinglanguageBackendIndex;
-        private string _customThemePath;
-=======
->>>>>>> 8927e066
         private int _scalingFilter;
         private int _scalingFilterLevel;
 
