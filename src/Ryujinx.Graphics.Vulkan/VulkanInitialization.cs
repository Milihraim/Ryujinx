--- conflicted
+++ resolved
@@ -404,11 +404,8 @@
                 TessellationShader = supportedFeatures.TessellationShader,
                 VertexPipelineStoresAndAtomics = supportedFeatures.VertexPipelineStoresAndAtomics,
                 RobustBufferAccess = useRobustBufferAccess,
-<<<<<<< HEAD
                 WideLines = supportedFeatures.WideLines,
-=======
                 SampleRateShading = supportedFeatures.SampleRateShading,
->>>>>>> 1a0a351a
             };
 
             void* pExtendedFeatures = null;
