using Ryujinx.Common;
using Ryujinx.Graphics.GAL;
using Silk.NET.Vulkan;
using System;
using Format = Silk.NET.Vulkan.Format;
using PolygonMode = Silk.NET.Vulkan.PolygonMode;

namespace Ryujinx.Graphics.Vulkan
{
    static class PipelineConverter
    {
        private const AccessFlags SubpassAccessMask =
            AccessFlags.MemoryReadBit |
            AccessFlags.MemoryWriteBit |
            AccessFlags.ShaderReadBit |
            AccessFlags.ColorAttachmentWriteBit |
            AccessFlags.DepthStencilAttachmentWriteBit;

        public static unsafe DisposableRenderPass ToRenderPass(this ProgramPipelineState state, VulkanRenderer gd, Device device)
        {
            const int MaxAttachments = Constants.MaxRenderTargets + 1;

            AttachmentDescription[] attachmentDescs = null;

            var subpass = new SubpassDescription
            {
                PipelineBindPoint = PipelineBindPoint.Graphics,
            };

            AttachmentReference* attachmentReferences = stackalloc AttachmentReference[MaxAttachments];

            Span<int> attachmentIndices = stackalloc int[MaxAttachments];
            Span<Format> attachmentFormats = stackalloc Format[MaxAttachments];

            int attachmentCount = 0;
            int colorCount = 0;
            int maxColorAttachmentIndex = -1;

            for (int i = 0; i < state.AttachmentEnable.Length; i++)
            {
                if (state.AttachmentEnable[i])
                {
                    attachmentFormats[attachmentCount] = gd.FormatCapabilities.ConvertToVkFormat(state.AttachmentFormats[i]);

                    attachmentIndices[attachmentCount++] = i;
                    colorCount++;
                    maxColorAttachmentIndex = i;
                }
            }

            if (state.DepthStencilEnable)
            {
                attachmentFormats[attachmentCount++] = gd.FormatCapabilities.ConvertToVkFormat(state.DepthStencilFormat);
            }

            if (attachmentCount != 0)
            {
                attachmentDescs = new AttachmentDescription[attachmentCount];

                for (int i = 0; i < attachmentCount; i++)
                {
                    int bindIndex = attachmentIndices[i];

                    attachmentDescs[i] = new AttachmentDescription(
                        0,
                        attachmentFormats[i],
                        TextureStorage.ConvertToSampleCountFlags(gd.Capabilities.SupportedSampleCounts, (uint)state.SamplesCount),
                        AttachmentLoadOp.Load,
                        AttachmentStoreOp.Store,
                        AttachmentLoadOp.Load,
                        AttachmentStoreOp.Store,
                        ImageLayout.General,
                        ImageLayout.General);
                }

                int colorAttachmentsCount = colorCount;

                if (colorAttachmentsCount > MaxAttachments - 1)
                {
                    colorAttachmentsCount = MaxAttachments - 1;
                }

                if (colorAttachmentsCount != 0)
                {
                    subpass.ColorAttachmentCount = (uint)maxColorAttachmentIndex + 1;
                    subpass.PColorAttachments = &attachmentReferences[0];

                    // Fill with VK_ATTACHMENT_UNUSED to cover any gaps.
                    for (int i = 0; i <= maxColorAttachmentIndex; i++)
                    {
                        subpass.PColorAttachments[i] = new AttachmentReference(Vk.AttachmentUnused, ImageLayout.Undefined);
                    }

                    for (int i = 0; i < colorAttachmentsCount; i++)
                    {
                        int bindIndex = attachmentIndices[i];

                        subpass.PColorAttachments[bindIndex] = new AttachmentReference((uint)i, ImageLayout.General);
                    }
                }

                if (state.DepthStencilEnable)
                {
                    uint dsIndex = (uint)attachmentCount - 1;

                    subpass.PDepthStencilAttachment = &attachmentReferences[MaxAttachments - 1];
                    *subpass.PDepthStencilAttachment = new AttachmentReference(dsIndex, ImageLayout.General);
                }
            }

            var subpassDependency = CreateSubpassDependency();

            fixed (AttachmentDescription* pAttachmentDescs = attachmentDescs)
            {
                var renderPassCreateInfo = new RenderPassCreateInfo
                {
                    SType = StructureType.RenderPassCreateInfo,
                    PAttachments = pAttachmentDescs,
                    AttachmentCount = attachmentDescs != null ? (uint)attachmentDescs.Length : 0,
                    PSubpasses = &subpass,
                    SubpassCount = 1,
                    PDependencies = &subpassDependency,
                    DependencyCount = 1,
                };

                gd.Api.CreateRenderPass(device, renderPassCreateInfo, null, out var renderPass).ThrowOnError();

                return new DisposableRenderPass(gd.Api, device, renderPass);
            }
        }

        public static SubpassDependency CreateSubpassDependency()
        {
            return new SubpassDependency(
                0,
                0,
                PipelineStageFlags.AllGraphicsBit,
                PipelineStageFlags.AllGraphicsBit,
                SubpassAccessMask,
                SubpassAccessMask,
                0);
        }

        public unsafe static SubpassDependency2 CreateSubpassDependency2()
        {
            return new SubpassDependency2(
                StructureType.SubpassDependency2,
                null,
                0,
                0,
                PipelineStageFlags.AllGraphicsBit,
                PipelineStageFlags.AllGraphicsBit,
                SubpassAccessMask,
                SubpassAccessMask,
                0);
        }

        public static PipelineState ToVulkanPipelineState(this ProgramPipelineState state, VulkanRenderer gd)
        {
            PipelineState pipeline = new();
            pipeline.Initialize();

            // It is assumed that Dynamic State is enabled when this conversion is used.
            pipeline.DepthBoundsTestEnable = false; // Not implemented.

            pipeline.DepthClampEnable = state.DepthClampEnable;

            pipeline.DepthMode = state.DepthMode == DepthMode.MinusOneToOne;

            pipeline.HasDepthStencil = state.DepthStencilEnable;
            pipeline.LogicOpEnable = state.LogicOpEnable;

<<<<<<< HEAD
            pipeline.MinDepthBounds = 0f; // Not implemented.
            pipeline.MaxDepthBounds = 0f; // Not implemented.

=======
            pipeline.PatchControlPoints = state.PatchControlPoints;
>>>>>>> 1a0a351a
            pipeline.PolygonMode = PolygonMode.Fill; // Not implemented.

            if (!gd.Capabilities.SupportsExtendedDynamicState2)
            {
                pipeline.PrimitiveRestartEnable = state.PrimitiveRestartEnable;
                pipeline.RasterizerDiscardEnable = state.RasterizerDiscard;
                pipeline.DepthBiasEnable = state.BiasEnable != 0;
            }

            if (!gd.ExtendedDynamicState2Features.ExtendedDynamicState2LogicOp)
            {
                pipeline.LogicOp = state.LogicOp.Convert();
            }

            if (!gd.ExtendedDynamicState2Features.ExtendedDynamicState2PatchControlPoints)
            {
                pipeline.PatchControlPoints = state.PatchControlPoints;
            }

            pipeline.SamplesCount = (uint)state.SamplesCount;

            // Stencil masks and ref are dynamic, so are 0 in the Vulkan pipeline.
            if (!gd.Capabilities.SupportsExtendedDynamicState)
            {
                pipeline.DepthTestEnable = state.DepthTest.TestEnable;

                if (pipeline.DepthTestEnable)
                {
                    pipeline.DepthWriteEnable = state.DepthTest.WriteEnable;
                }

<<<<<<< HEAD
                pipeline.DepthCompareOp = state.DepthTest.Func.Convert();

                pipeline.CullMode = state.CullEnable ? state.CullMode.Convert() : CullModeFlags.None;

                pipeline.FrontFace = state.FrontFace.Convert();

                if (gd.Capabilities.SupportsMultiView)
                {
                    pipeline.ScissorsCount = Constants.MaxViewports;
                    pipeline.ViewportsCount = Constants.MaxViewports;
                }
                else
                {
                    pipeline.ScissorsCount = 1;
                    pipeline.ViewportsCount = 1;
                }

                pipeline.StencilFrontFailOp = state.StencilTest.FrontSFail.Convert();
                pipeline.StencilFrontPassOp = state.StencilTest.FrontDpPass.Convert();
                pipeline.StencilFrontDepthFailOp = state.StencilTest.FrontDpFail.Convert();
                pipeline.StencilFrontCompareOp = state.StencilTest.FrontFunc.Convert();

                pipeline.StencilBackFailOp = state.StencilTest.BackSFail.Convert();
                pipeline.StencilBackPassOp = state.StencilTest.BackDpPass.Convert();
                pipeline.StencilBackDepthFailOp = state.StencilTest.BackDpFail.Convert();
                pipeline.StencilBackCompareOp = state.StencilTest.BackFunc.Convert();

                pipeline.StencilTestEnable = state.StencilTest.TestEnable;
            }
=======
            pipeline.StencilFrontFailOp = state.StencilTest.FrontSFail.Convert();
            pipeline.StencilFrontPassOp = state.StencilTest.FrontDpPass.Convert();
            pipeline.StencilFrontDepthFailOp = state.StencilTest.FrontDpFail.Convert();
            pipeline.StencilFrontCompareOp = state.StencilTest.FrontFunc.Convert();

            pipeline.StencilBackFailOp = state.StencilTest.BackSFail.Convert();
            pipeline.StencilBackPassOp = state.StencilTest.BackDpPass.Convert();
            pipeline.StencilBackDepthFailOp = state.StencilTest.BackDpFail.Convert();
            pipeline.StencilBackCompareOp = state.StencilTest.BackFunc.Convert();

            pipeline.StencilTestEnable = state.StencilTest.TestEnable;
>>>>>>> 1a0a351a

            pipeline.Topology = gd.TopologyRemap(state.Topology).Convert();

            int vaCount = Math.Min(Constants.MaxVertexAttributes, state.VertexAttribCount);
            int vbCount = Math.Min(Constants.MaxVertexBuffers, state.VertexBufferCount);

            Span<int> vbScalarSizes = stackalloc int[vbCount];

            for (int i = 0; i < vaCount; i++)
            {
                var attribute = state.VertexAttribs[i];
                var bufferIndex = attribute.IsZero ? 0 : attribute.BufferIndex + 1;

                pipeline.Internal.VertexAttributeDescriptions[i] = new VertexInputAttributeDescription(
                    (uint)i,
                    (uint)bufferIndex,
                    gd.FormatCapabilities.ConvertToVertexVkFormat(attribute.Format),
                    (uint)attribute.Offset);

                if (!attribute.IsZero && bufferIndex < vbCount)
                {
                    vbScalarSizes[bufferIndex - 1] = Math.Max(attribute.Format.GetScalarSize(), vbScalarSizes[bufferIndex - 1]);
                }
            }

            int descriptorIndex = 1;
            pipeline.Internal.VertexBindingDescriptions[0] = new VertexInputBindingDescription(0, 0, VertexInputRate.Vertex);

            for (int i = 0; i < vbCount; i++)
            {
                var vertexBuffer = state.VertexBuffers[i];

                if (vertexBuffer.Enable)
                {
                    var inputRate = vertexBuffer.Divisor != 0 ? VertexInputRate.Instance : VertexInputRate.Vertex;

                    int alignedStride = vertexBuffer.Stride;

                    if (gd.NeedsVertexBufferAlignment(vbScalarSizes[i], out int alignment))
                    {
                        alignedStride = BitUtils.AlignUp(vertexBuffer.Stride, alignment);
                    }

                    // TODO: Support divisor > 1
                    pipeline.Internal.VertexBindingDescriptions[descriptorIndex++] = new VertexInputBindingDescription(
                        (uint)i + 1,
                        (uint)alignedStride,
                        inputRate);
                }
            }

            pipeline.VertexBindingDescriptionsCount = (uint)descriptorIndex;

            // NOTE: Viewports, Scissors are dynamic.

            for (int i = 0; i < Constants.MaxRenderTargets; i++)
            {
                var blend = state.BlendDescriptors[i];

                if (blend.Enable && state.ColorWriteMask[i] != 0)
                {
                    pipeline.Internal.ColorBlendAttachmentState[i] = new PipelineColorBlendAttachmentState(
                        blend.Enable,
                        blend.ColorSrcFactor.Convert(),
                        blend.ColorDstFactor.Convert(),
                        blend.ColorOp.Convert(),
                        blend.AlphaSrcFactor.Convert(),
                        blend.AlphaDstFactor.Convert(),
                        blend.AlphaOp.Convert(),
                        (ColorComponentFlags)state.ColorWriteMask[i]);
                }
                else
                {
                    pipeline.Internal.ColorBlendAttachmentState[i] = new PipelineColorBlendAttachmentState(
                        colorWriteMask: (ColorComponentFlags)state.ColorWriteMask[i]);
                }
            }

            int attachmentCount = 0;
            int maxColorAttachmentIndex = -1;
            uint attachmentIntegerFormatMask = 0;
            bool allFormatsFloatOrSrgb = true;

            for (int i = 0; i < Constants.MaxRenderTargets; i++)
            {
                if (state.AttachmentEnable[i])
                {
                    pipeline.Internal.AttachmentFormats[attachmentCount++] = gd.FormatCapabilities.ConvertToVkFormat(state.AttachmentFormats[i]);
                    maxColorAttachmentIndex = i;

                    if (state.AttachmentFormats[i].IsInteger())
                    {
                        attachmentIntegerFormatMask |= 1u << i;
                    }

                    allFormatsFloatOrSrgb &= state.AttachmentFormats[i].IsFloatOrSrgb();
                }
            }

            if (state.DepthStencilEnable)
            {
                pipeline.Internal.AttachmentFormats[attachmentCount++] = gd.FormatCapabilities.ConvertToVkFormat(state.DepthStencilFormat);
            }

            pipeline.ColorBlendAttachmentStateCount = (uint)(maxColorAttachmentIndex + 1);
            pipeline.VertexAttributeDescriptionsCount = (uint)Math.Min(Constants.MaxVertexAttributes, state.VertexAttribCount);
            pipeline.Internal.AttachmentIntegerFormatMask = attachmentIntegerFormatMask;
            pipeline.Internal.LogicOpsAllowed = attachmentCount == 0 || !allFormatsFloatOrSrgb;

            return pipeline;
        }
    }
}<|MERGE_RESOLUTION|>--- conflicted
+++ resolved
@@ -170,13 +170,6 @@
             pipeline.HasDepthStencil = state.DepthStencilEnable;
             pipeline.LogicOpEnable = state.LogicOpEnable;
 
-<<<<<<< HEAD
-            pipeline.MinDepthBounds = 0f; // Not implemented.
-            pipeline.MaxDepthBounds = 0f; // Not implemented.
-
-=======
-            pipeline.PatchControlPoints = state.PatchControlPoints;
->>>>>>> 1a0a351a
             pipeline.PolygonMode = PolygonMode.Fill; // Not implemented.
 
             if (!gd.Capabilities.SupportsExtendedDynamicState2)
@@ -208,7 +201,6 @@
                     pipeline.DepthWriteEnable = state.DepthTest.WriteEnable;
                 }
 
-<<<<<<< HEAD
                 pipeline.DepthCompareOp = state.DepthTest.Func.Convert();
 
                 pipeline.CullMode = state.CullEnable ? state.CullMode.Convert() : CullModeFlags.None;
@@ -238,19 +230,6 @@
 
                 pipeline.StencilTestEnable = state.StencilTest.TestEnable;
             }
-=======
-            pipeline.StencilFrontFailOp = state.StencilTest.FrontSFail.Convert();
-            pipeline.StencilFrontPassOp = state.StencilTest.FrontDpPass.Convert();
-            pipeline.StencilFrontDepthFailOp = state.StencilTest.FrontDpFail.Convert();
-            pipeline.StencilFrontCompareOp = state.StencilTest.FrontFunc.Convert();
-
-            pipeline.StencilBackFailOp = state.StencilTest.BackSFail.Convert();
-            pipeline.StencilBackPassOp = state.StencilTest.BackDpPass.Convert();
-            pipeline.StencilBackDepthFailOp = state.StencilTest.BackDpFail.Convert();
-            pipeline.StencilBackCompareOp = state.StencilTest.BackFunc.Convert();
-
-            pipeline.StencilTestEnable = state.StencilTest.TestEnable;
->>>>>>> 1a0a351a
 
             pipeline.Topology = gd.TopologyRemap(state.Topology).Convert();
 
