--- conflicted
+++ resolved
@@ -441,14 +441,7 @@
                 {
                     SType = StructureType.PipelineRasterizationStateCreateInfo,
                     PolygonMode = PolygonMode,
-<<<<<<< HEAD
                     DepthClampEnable = DepthClampEnable,
-=======
-                    LineWidth = LineWidth,
-                    CullMode = CullMode,
-                    FrontFace = FrontFace,
-                    DepthBiasEnable = DepthBiasEnable,
->>>>>>> 1a0a351a
                 };
 
                 if (isMoltenVk)
@@ -466,11 +459,6 @@
                 var viewportState = new PipelineViewportStateCreateInfo
                 {
                     SType = StructureType.PipelineViewportStateCreateInfo,
-<<<<<<< HEAD
-=======
-                    ViewportCount = ViewportsCount,
-                    ScissorCount = ScissorsCount,
->>>>>>> 1a0a351a
                 };
 
                 if (gd.Capabilities.SupportsDepthClipControl)
@@ -494,37 +482,12 @@
                     AlphaToOneEnable = AlphaToOneEnable,
                 };
 
-<<<<<<< HEAD
                 var depthStencilState = new PipelineDepthStencilStateCreateInfo
                 {
                     SType = StructureType.PipelineDepthStencilStateCreateInfo,
                     DepthBoundsTestEnable = DepthBoundsTestEnable,
                     MinDepthBounds = MinDepthBounds,
                     MaxDepthBounds = MaxDepthBounds,
-=======
-                var stencilFront = new StencilOpState(
-                    StencilFrontFailOp,
-                    StencilFrontPassOp,
-                    StencilFrontDepthFailOp,
-                    StencilFrontCompareOp);
-
-                var stencilBack = new StencilOpState(
-                    StencilBackFailOp,
-                    StencilBackPassOp,
-                    StencilBackDepthFailOp,
-                    StencilBackCompareOp);
-
-                var depthStencilState = new PipelineDepthStencilStateCreateInfo
-                {
-                    SType = StructureType.PipelineDepthStencilStateCreateInfo,
-                    DepthTestEnable = DepthTestEnable,
-                    DepthWriteEnable = DepthWriteEnable,
-                    DepthCompareOp = DepthCompareOp,
-                    DepthBoundsTestEnable = false,
-                    StencilTestEnable = StencilTestEnable,
-                    Front = stencilFront,
-                    Back = stencilBack,
->>>>>>> 1a0a351a
                 };
 
                 if (!supportsExtDynamicState)
@@ -609,13 +572,8 @@
                     colorBlendState.PNext = &colorBlendAdvancedState;
                 }
 
-<<<<<<< HEAD
                 int baseDynamicStatesCount = 6;
                 int additionalDynamicStatesCount = 0;
-=======
-                bool supportsExtDynamicState = gd.Capabilities.SupportsExtendedDynamicState;
-                int dynamicStatesCount = supportsExtDynamicState ? 8 : 7;
->>>>>>> 1a0a351a
 
                 if (!isMoltenVk)
                 {
@@ -655,7 +613,6 @@
 
                 dynamicStates[0] = DynamicState.Viewport;
                 dynamicStates[1] = DynamicState.Scissor;
-<<<<<<< HEAD
                 dynamicStates[2] = DynamicState.StencilCompareMask;
                 dynamicStates[3] = DynamicState.StencilWriteMask;
                 dynamicStates[4] = DynamicState.StencilReference;
@@ -711,17 +668,6 @@
                     {
                         dynamicStates[currentIndex++] = DynamicState.PatchControlPointsExt;
                     }
-=======
-                dynamicStates[2] = DynamicState.DepthBias;
-                dynamicStates[3] = DynamicState.StencilCompareMask;
-                dynamicStates[4] = DynamicState.StencilWriteMask;
-                dynamicStates[5] = DynamicState.StencilReference;
-                dynamicStates[6] = DynamicState.BlendConstants;
-
-                if (supportsExtDynamicState)
-                {
-                    dynamicStates[7] = DynamicState.VertexInputBindingStrideExt;
->>>>>>> 1a0a351a
                 }
 
                 var pipelineDynamicStateCreateInfo = new PipelineDynamicStateCreateInfo
